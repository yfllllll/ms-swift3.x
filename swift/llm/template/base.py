# Copyright (c) Alibaba, Inc. and its affiliates.
import hashlib
import inspect
import os
import re
from copy import deepcopy
from dataclasses import asdict
from functools import wraps
from typing import Any, Dict, List, Literal, Optional, Tuple, Union
import numpy as np
import json
import torch
import torch.nn as nn
import torch.nn.functional as F
from peft import PeftModel
from PIL import Image
from torch.nn.utils.rnn import pad_sequence
from transformers import StoppingCriteriaList
from transformers.integrations import is_deepspeed_zero3_enabled
from transformers.utils import strtobool
import random
from swift.utils import get_dist_setting, get_logger, use_torchacc
from ..utils import Processor, ProcessorMixin
from .template_inputs import InferRequest, StdTemplateInputs, TemplateInputs
from .utils import Context, ContextType, StopWordsCriteria, fetch_one, findall, split_str_parts_by
from .vision_utils import load_image, normalize_bbox, rescale_image
import albumentations as A

logger = get_logger()


class MaxLengthError(ValueError):
    pass


class Template(ProcessorMixin):
    special_tokens = ['<image>', '<video>', '<audio>', '<bbox>', '<ref-object>']
    special_keys = ['images', 'videos', 'audios', 'objects']
    grounding_type = 'norm_1000'

    image_placeholder = ['<image>']
    video_placeholder = ['<video>']
    audio_placeholder = ['<audio>']
    load_images = True
    skip_prompt = True
    use_model = False

    is_encoder_decoder = False
    padding_side: Literal['left', 'right'] = 'right'  # The padding_side when the training batch_size >= 2.

    def __init__(
            self,
            processor: Processor,
            template_meta: 'TemplateMeta',
            default_system: Optional[str] = None,
            max_length: Optional[int] = None,
            *,
            use_chat_template: bool = True,
            template_backend: Literal['swift', 'jinja'] = 'swift',
            truncation_strategy: Literal['raise', 'left'] = 'raise',
            max_pixels: Optional[int] = None,
            tools_prompt: Optional[str] = None,
            # only for train
            loss_scale: str = 'default',
            sequence_parallel_size: int = 1) -> None:
        """
        default_system: Override the default_system in the template.
        max_length: Max length of the sequence
        truncation_strategy: The truncation strategy
        loss_scale: The loss scale function to use
        max_pixels: Rescale image to reduce memory usage, default `None` means no limitation.
            e.g. 512 * 512 (H*W)
        tools_prompt: The type of tools_prompt added in the system.
        """
        from .template_meta import TemplateMeta
        self.processor = processor
        self.model_info = processor.model_info
        self.config = self.model_info.config
        self.model_meta = processor.model_meta
        tokenizer = self.tokenizer

        if not use_chat_template:
            template_meta = template_meta.to_generate_template_meta()
        else:
            template_meta = deepcopy(template_meta)
        # if default_system is None. not change self.default_system
        template_meta.check_system(default_system)
        if default_system is not None:
            template_meta.default_system = default_system

        template_meta.init(tokenizer)

        self.template_meta: TemplateMeta = template_meta
        self.use_chat_template = use_chat_template
        self.template_backend = template_backend
        self.max_length = max_length
        self.truncation_strategy = truncation_strategy
        self.loss_scale = loss_scale
        self.max_pixels = max_pixels
        self.sequence_parallel_size = sequence_parallel_size
        self.tools_prompt = tools_prompt or template_meta.default_tools_prompt
        if self.is_encoder_decoder:
            self.skip_prompt = False

        self.mode: Literal['pt', 'vllm', 'lmdeploy',  # infer
                           'train', 'rlhf', 'kto'  # train
                           'seq_cls'] = 'pt'
        self._handles = []
        self._deepspeed_initialize = None

    @staticmethod
    def _load_images(images, load_images: bool) -> None:
        for i, image in enumerate(images):
            if load_images:
                if isinstance(image, dict) and 'bytes' in image:
                    image = image['bytes'] or image['path']
                image = load_image(image)
            else:
                if isinstance(image, dict):
                    path = image['path']
                    if path and (path.startswith('http') or os.path.exists(path)):
                        image = path
                    else:
                        image = load_image(image['bytes'])
                elif not isinstance(image, str):
                    image = load_image(image)
            images[i] = image
            
    def yolo_to_pascal_voc(self, bboxes, img_width, img_height):
        """Convert YOLO format bboxes to Pascal VOC format."""
        pascal_bboxes = []
        labels = []
        for bbox in bboxes:
            bbox_name, yolo_coords = bbox.split(":")
            cx, cy, w, h = map(float, yolo_coords.split(","))
            x_min = (cx - w / 2) * img_width
            y_min = (cy - h / 2) * img_height
            x_max = (cx + w / 2) * img_width
            y_max = (cy + h / 2) * img_height
            x_min = max(0, min(img_width, x_min))  # 限制 x_min 在 [0, img_width] 范围
            y_min = max(0, min(img_height, y_min))  # 限制 y_min 在 [0, img_height] 范围
            x_max = max(0, min(img_width, x_max))  # 限制 x_max 在 [0, img_width] 范围
            y_max = max(0, min(img_height, y_max)) 
            pascal_bboxes.append([x_min, y_min, x_max, y_max])
            labels.append(bbox_name)
        return pascal_bboxes, labels

    def pascal_voc_to_yolo(self, bboxes, labels, img_width, img_height):
        """Convert Pascal VOC format bboxes to YOLO format."""
        yolo_bboxes = []
        for bbox, label_id in zip(bboxes, labels):
            x_min, y_min, x_max, y_max = bbox
            cx = (x_min + x_max) / 2 / img_width
            cy = (y_min + y_max) / 2 / img_height
            w = (x_max - x_min) / img_width
            h = (y_max - y_min) / img_height
            yolo_bboxes.append([label_id, cx, cy, w, h])
        return yolo_bboxes            
    def _visualize_augmentation(self, original_image, original_bboxes, original_labels, 
                                augmented_image, augmented_bboxes, augmented_labels, save_path="augmentation_result.png"):
        """
        将增强前和增强后的图像绘制在同一张图像中并保存到本地文件。
        Args:
            original_image: 增强前的图像 (NumPy array or PIL Image)。
            original_bboxes: 增强前的边界框列表 (Pascal VOC 格式)。
            original_labels: 增强前的类别标签。
            augmented_image: 增强后的图像 (NumPy array or PIL Image)。
            augmented_bboxes: 增强后的边界框列表 (Pascal VOC 格式)。
            augmented_labels: 增强后的类别标签。
            save_path: 保存的文件路径 (默认为 "augmentation_result.png")。
        """
        import matplotlib.pyplot as plt
        from matplotlib.patches import Rectangle
        
        # Convert images to PIL format for consistency
        if isinstance(original_image, np.ndarray):
            original_image = Image.fromarray(original_image)
        if isinstance(augmented_image, np.ndarray):
            augmented_image = Image.fromarray(augmented_image)
        
        # Create a matplotlib figure
        fig, axes = plt.subplots(1, 2, figsize=(20, 10))
        axes = axes.flatten()

        # Draw original image with bounding boxes
        axes[0].imshow(original_image)
        axes[0].set_title("Original Image with BBoxes")
        for bbox, label in zip(original_bboxes, original_labels):
            x_min, y_min, x_max, y_max = bbox
            # Draw rectangle
            axes[0].add_patch(Rectangle(
                (x_min, y_min),
                x_max - x_min,
                y_max - y_min,
                edgecolor='red',
                facecolor='none',
                linewidth=2
            ))
            # Add label text
            axes[0].text(
                x_min, y_min - 5,
                label,
                color='red',
                fontsize=12,
                bbox=dict(facecolor='white', alpha=0.7)
            )

        # Draw augmented image with bounding boxes
        axes[1].imshow(augmented_image)
        axes[1].set_title("Augmented Image with BBoxes")
        for bbox, label in zip(augmented_bboxes, augmented_labels):
            x_min, y_min, x_max, y_max = bbox
            # Draw rectangle
            axes[1].add_patch(Rectangle(
                (x_min, y_min),
                x_max - x_min,
                y_max - y_min,
                edgecolor='green',
                facecolor='none',
                linewidth=2
            ))
            # Add label text
            axes[1].text(
                x_min, y_min - 5,
                label,
                color='green',
                fontsize=12,
                bbox=dict(facecolor='white', alpha=0.7)
            )

        # Turn off axis for both images
        for ax in axes:
            ax.axis('off')

        # Save the figure to the specified path
        plt.tight_layout()
        plt.savefig(save_path, dpi=300)  # Save with high resolution
        plt.close()  # Close the figure to free memory

<<<<<<< HEAD
            
            
    def _augment(self, inputs, enable_augmentation=True):
        """
        目标检测数据增强

        Args:
            inputs: 输入的目标检测数据，包括图像和边界框。
            enable_augmentation: 是否启用数据增强 (默认为 True)。
        """
        # 获取原始图像和边界框
        image = np.array(inputs.images[0])  # Convert PIL Image to NumPy array
        bboxes = inputs.bbox  # YOLO format
        img_height, img_width = image.shape[:2]
        # 如果关闭数据增强，仅完成必要的赋值操作
        if not enable_augmentation:
            print("Data augmentation is disabled. Processing original inputs.")
            
            # 原始图像尺寸
            

            # 将 YOLO 格式的边界框转换为 Pascal VOC 格式
            pascal_bboxes, labels = self.yolo_to_pascal_voc(bboxes, img_width, img_height)

            # 更新 inputs 的属性
            inputs.images = [Image.fromarray(image)]  # 保持图像不变
            inputs.bbox = pascal_bboxes  # 原始边界框 (Pascal VOC 格式)
            inputs.bbox_names = labels  # 原始类别标签
            inputs.unique_bbox_names = list(set(labels))  # 去重后的类别标签
            return

        # 定义增强管道
        transform = A.Compose([
            A.HorizontalFlip(p=0.5),
            A.VerticalFlip(p=0.2),
            A.RandomRotate90(p=0.5),
            A.RandomBrightnessContrast(p=0.2),
            A.HueSaturationValue(p=0.2),
            A.ShiftScaleRotate(shift_limit=0.05, scale_limit=0.1, rotate_limit=15, border_mode=0, p=0.5),
            A.CoarseDropout(num_holes_range=(3, 6), hole_height_range=(10, 20), hole_width_range=(10, 20),
                            fill_value=0, p=0.4)
        ], bbox_params=A.BboxParams(format='pascal_voc', label_fields=['class_labels']))

        # 如果没有边界框，处理负样本
        if not bboxes:
            augmented = transform(image=image, bboxes=[], class_labels=[])
            inputs.images = [Image.fromarray(augmented['image'])]
            inputs.bbox = []
            inputs.bbox_names = []
            inputs.unique_bbox_names = []
            return


       
=======
def _augment(self, inputs, enable_augmentation=Ture):
    """
    目标检测数据增强
    Args:
        inputs: 输入的目标检测数据，包括图像和边界框。
        enable_augmentation: 是否启用数据增强 (默认为 True)。
    """
    # 获取原始图像和边界框
    image = np.array(inputs.images[0])  # Convert PIL Image to NumPy array
    bboxes = inputs.bbox  # YOLO format
    img_height, img_width = image.shape[:2]

    # 如果关闭数据增强，仅完成必要的赋值操作
    if not enable_augmentation:
        print("Data augmentation is disabled. Processing original inputs.")
>>>>>>> 91a4834b

        # 将 YOLO 格式的边界框转换为 Pascal VOC 格式
        pascal_bboxes, labels = self.yolo_to_pascal_voc(bboxes, img_width, img_height)
        # 验证边界框有效性
        pascal_bboxes, labels = self.validate_bboxes(pascal_bboxes, labels, img_width, img_height)

        # 如果没有有效边界框
        if not pascal_bboxes:
            inputs.images = [Image.fromarray(image)]  # 保持原图像不变
            inputs.bbox = []  # 无边界框
            inputs.bbox_names = []  # 无类别标签
            inputs.unique_bbox_names = []  # 无类别标签
            return

        # 更新 inputs 的属性
        inputs.images = [Image.fromarray(image)]  # 保持图像不变
        inputs.bbox = pascal_bboxes  # 原始边界框 (Pascal VOC 格式)
        inputs.bbox_names = labels  # 原始类别标签
        inputs.unique_bbox_names = list(set(labels))  # 去重后的类别标签
        return

    # 定义增强管道
    transform = A.Compose([
        A.HorizontalFlip(p=0.5),
        A.VerticalFlip(p=0.2),
        A.RandomRotate90(p=0.5),
        A.RandomBrightnessContrast(p=0.2),
        A.HueSaturationValue(p=0.2),
        A.ShiftScaleRotate(shift_limit=0.05, scale_limit=0.1, rotate_limit=15, border_mode=0, p=0.5),
        A.CoarseDropout(num_holes_range=(3, 6), hole_height_range=(10, 20), hole_width_range=(10, 20),
                        fill_value=0, p=0.4)
    ], bbox_params=A.BboxParams(format='pascal_voc', label_fields=['class_labels']))

    # 如果没有边界框，处理负样本
    if not bboxes:
        augmented = transform(image=image, bboxes=[], class_labels=[])
        inputs.images = [Image.fromarray(augmented['image'])]
        inputs.bbox = []
        inputs.bbox_names = []
        inputs.unique_bbox_names = []
        return

    # 将 YOLO 格式的边界框转换为 Pascal VOC 格式
    pascal_bboxes, labels = self.yolo_to_pascal_voc(bboxes, img_width, img_height)

    # 验证边界框有效性
    pascal_bboxes, labels = self.validate_bboxes(pascal_bboxes, labels, img_width, img_height)

    # 如果没有有效边界框
    if not pascal_bboxes:
        augmented = transform(image=image, bboxes=[], class_labels=[])
        inputs.images = [Image.fromarray(augmented['image'])]
        inputs.bbox = []
        inputs.bbox_names = []
        inputs.unique_bbox_names = []
        return

    # 数据增强
    augmented = transform(image=image, bboxes=pascal_bboxes, class_labels=labels)

    # 更新 inputs 的属性
    inputs.images = [Image.fromarray(augmented['image'])]
    inputs.bbox = augmented['bboxes']  # 增强后的边界框 (Pascal VOC 格式)
    inputs.bbox_names = augmented['class_labels']  # 增强后的类别标签
    inputs.unique_bbox_names = list(set(augmented['class_labels']))  # 去重后的类别标签

def validate_bboxes(self, bboxes, labels, img_width, img_height):
    """
    验证边界框的有效性，修正无效边界框
    """
    valid_bboxes = []
    valid_labels = []

    for bbox, label in zip(bboxes, labels):
        x_min, y_min, x_max, y_max = bbox

        # 修正越界的边界框
        x_min = max(0, min(x_min, img_width - 1))
        y_min = max(0, min(y_min, img_height - 1))
        x_max = max(0, min(x_max, img_width - 1))
        y_max = max(0, min(y_max, img_height - 1))

        # 跳过无效边界框
        if x_max > x_min and y_max > y_min:
            valid_bboxes.append([x_min, y_min, x_max, y_max])
            valid_labels.append(label)

    return valid_bboxes, valid_labels
            
            

  
    def _generate_message(self, inputs):
        '''将目标检测数据转换为llm可识别的格式'''
        messages = []

        # 获取不存在的类别名
        none_exist = list(set(inputs.class_names) - set(inputs.unique_bbox_names))
        # 随机采样查询类别
        if len(inputs.unique_bbox_names) > 0:
            image_classes_sample = random.sample(inputs.unique_bbox_names, k=min(1, len(inputs.unique_bbox_names)))
            dataset_classes_sample = random.sample(none_exist, k=min(1, len(none_exist))) if len(none_exist) > 0 else []
        else:
            image_classes_sample = []
            dataset_classes_sample = random.sample(none_exist, k=min(1, len(none_exist)))

        queried_classes = list(set(dataset_classes_sample + image_classes_sample))

        # 构造用户输入部分
        user_message = {
            'role': 'user',
            'content': f'<image>请检测图像中的{", ".join(queried_classes)}'
        }
        messages.append(user_message)

        # 构造助手响应部分
        category_counts = {classname: inputs.bbox_names.count(classname) for classname in inputs.unique_bbox_names}
        queried_category_counts = {classname: category_counts.get(classname, 0) for classname in queried_classes}

        existing_classes = {classname: count for classname, count in queried_category_counts.items() if count > 0}
        missing_classes = [classname for classname, count in queried_category_counts.items() if count == 0]

        assistant_content = ''
        if existing_classes:
            assistant_content += f'本张影像存在'
            for classname, count in existing_classes.items():
                assistant_content += f'{classname}目标{count}个，'
        if missing_classes:
            assistant_content += f'不存在{", ".join(sorted(missing_classes))}目标。'

        assistant_content += '\n以下是存在的查询目标坐标:\n'
        img_height, img_width  = inputs.images[0].height, inputs.images[0].width
        scale_height, scale_width =  999 / img_height , 999 / img_width
        for classname in sorted(existing_classes.keys()):
            for bbox, bbox_name in zip(inputs.bbox, inputs.bbox_names):
                if bbox_name == classname:
                    x_min, y_min, x_max, y_max = bbox
                    x_min = x_min * scale_width
                    x_max = x_max * scale_width
                    y_min = y_min * scale_height
                    y_max = y_max * scale_height
                    assistant_content += f'<|object_ref_start|>{classname}<|object_ref_end|><|box_start|>({int(x_min)},{int(y_min)}),({int(x_max)},{int(y_max)})<|box_end|>'

        assistant_message = {
            'role': 'assistant',
            'content': assistant_content
        }
        messages.append(assistant_message)

        # 替换原始 messages 属性
        inputs.messages = messages

    
    def _fake_message(self):
        """"
        此时inputs格式为：
        {
            images：['bytes':None, 'path']
            bbox：[classname:yolo]
            class_names：数据集所有的类别列表
        }
        为与源代码兼容，需要构建一个fake message, 骗过StdTemplateInputs.from_dict, 即通过增添message实现，
        message格式如下：
        {'messages': [{'role': 'system', 'content': '你是个有用无害的助手'}, {'role': 'user', 'content': '<image> 请检测图像中的安全帽'}, {'role': 'assistant', 'content': '本张影像存在11个目标:<|object_ref_start|>安全帽<|object_ref_end|><|box_start|>(62,16),(72,36)<|box_end|><|object_ref_start|>安全帽<|object_ref_end|><|box_start|>(364,30),(374,50)<|box_end|><|object_ref_start|>安全帽<|object_ref_end|><|box_start|>(310,75),(319,98)<|box_end|><|object_ref_start|>安全帽<|object_ref_end|><|box_start|>(300,86),(309,105)<|box_end|><|object_ref_start|>安全帽<|object_ref_end|><|box_start|>(719,448),(730,466)<|box_end|><|object_ref_start|>安全帽<|object_ref_end|><|box_start|>(693,94),(704,114)<|box_end|><|object_ref_start|>安全帽<|object_ref_end|><|box_start|>(717,46),(725,61)<|box_end|><|object_ref_start|>安全帽<|object_ref_end|><|box_start|>(943,135),(953,153)<|box_end|><|object_ref_start|>安全帽<|object_ref_end|><|box_start|>(504,57),(514,77)<|box_end|><|object_ref_start|>安全帽<|object_ref_end|><|box_start|>(600,78),(611,101)<|box_end|><|object_ref_start|>安全帽<|object_ref_end|><|box_start|>(666,87),(677,109)<|box_end|>'}], 'images': [{'bytes': None, 'path': '/ms-swift/dataset/Tower_bigdata/images/bigdata/施工未戴安全帽/正样本/JPEGlmages/ZGTT_1212112_20230316194036_b2eec7668c4e4e878267fffa179f4e6ec736739d579643f7b59c0db37bc448bb_01.jpg'}]}
        """
        fake_message = {
                'messages': [
                    {'role': 'system', 'content': '你是个有用无害的助手'},
                    {'role': 'user', 'content': '<image>请检测图像中的<classnames>'},
                    {'role': 'assistant', 'content': '对不起，本张影像不包含您查询的目标'}
                ],
                'images': None
            }
        return fake_message

    def _preprocess_imges(       
        self,
        inputs: StdTemplateInputs,
    ) -> None:
        '''
        加载图像和构建message
        '''
        images = inputs.images
        load_images = self.load_images or self.mode in {'vllm', 'lmdeploy'}
        load_images_origin = load_images
        if self.max_pixels is not None or inputs.objects:
            load_images = True
        if images:
            self._load_images(images, load_images)
        if 'yolo' in inputs:
            pass
        if self.max_pixels is not None:
            assert self.grounding_type != 'real', 'not support'  # TODO:check
            images = [rescale_image(img, self.max_pixels) for img in images]
        if inputs.objects:
            if isinstance(inputs.objects, str):
                inputs.objects = json.loads(inputs.objects)
            normalize_bbox(inputs.objects, inputs.images, to_type=self.grounding_type)
        if images and not load_images_origin:  # fix pt & qwen-vl
            for i, image in enumerate(images):
                if isinstance(image, Image.Image):
                    images[i] = self._save_pil_image(image)
        inputs.images = images

    def _preprocess_inputs(
        self,
        inputs: StdTemplateInputs,
    ) -> None:
        images = inputs.images
        load_images = self.load_images or self.mode in {'vllm', 'lmdeploy'}
        load_images_origin = load_images
        if self.max_pixels is not None or inputs.objects:
            load_images = True
        if images:
            self._load_images(images, load_images)
        if hasattr(inputs, 'yolo'):
            self._augment(inputs)
            
            self._generate_message(inputs)
            
        if self.max_pixels is not None:
            assert self.grounding_type != 'real', 'not support'  # TODO:check
            images = [rescale_image(img, self.max_pixels) for img in images]
        if inputs.objects:
            if isinstance(inputs.objects, str):
                inputs.objects = json.loads(inputs.objects)
            normalize_bbox(inputs.objects, inputs.images, to_type=self.grounding_type)
        if images and not load_images_origin:  # fix pt & qwen-vl
            for i, image in enumerate(images):
                if isinstance(image, Image.Image):
                    images[i] = self._save_pil_image(image)
        inputs.images = images

        self._get_std_messages(inputs.messages)
        n_round = len(inputs.messages) // 2
        if n_round > 1 and not self.template_meta.support_multi_round:
            logger.warning_once(
                'The template does not support multi-round chat. Only use the last round of the conversation.')
            inputs.messages = inputs.messages[-2:]

        if inputs.is_multimodal:
            self._add_default_tags(inputs)

    def _rlhf_encode(self, inputs: StdTemplateInputs) -> Dict[str, Any]:
        chosen_inputs, rejected_inputs = inputs, deepcopy(inputs)
        assert chosen_inputs.rejected_response is not None, f'inputs: {inputs}'
        rejected_inputs.messages[-1]['content'] = chosen_inputs.rejected_response
        chosen_encoded = self._encode(chosen_inputs)
        rejected_encoded = self._encode(rejected_inputs)

        encoded = {}
        for prefix in ['chosen', 'rejected']:
            data = locals()[f'{prefix}_encoded']
            for k, v in data.items():
                encoded[f'{prefix}_{k}'] = v
        return encoded

    def _kto_encode(self, inputs: StdTemplateInputs) -> Dict[str, Any]:
        label, inputs.label = inputs.label, None
        encoded = self._rlhf_encode(inputs)
        encoded['label'] = label
        return encoded

    def _seq_cls_encode(self, inputs: StdTemplateInputs) -> Dict[str, Any]:
        encoded = self._encode(inputs)
        if inputs.label is not None:
            encoded['labels'] = int(inputs.label)
        return encoded

    def encode(self,
               inputs: Union[TemplateInputs, Dict[str, Any], InferRequest],
               return_template_inputs: bool = False) -> Dict[str, Any]:
        """The entrance method of Template!

        Returns:
            return {'input_ids': List[int], 'labels': Optional[List[int]], ...}
        """
        if isinstance(inputs, (InferRequest, TemplateInputs)):
            inputs = asdict(inputs)
        # self._preprocess_imges(inputs)
        yolo_flag = False
        if 'yolo' in inputs:
            yolo_flag = True
            ori_inputs = inputs
            inputs = self._fake_message()
        if isinstance(inputs, dict):
            inputs = StdTemplateInputs.from_dict(inputs, tools_prompt=self.tools_prompt)
        elif isinstance(inputs, StdTemplateInputs):
            inputs = deepcopy(inputs)

        assert isinstance(inputs, StdTemplateInputs)
        if yolo_flag:
            inputs.bbox = ori_inputs['bbox']
            inputs.class_names = ori_inputs['class_names']
            inputs.images = ori_inputs['images']
            inputs.yolo = 1
        self._preprocess_inputs(inputs)
        if self.mode in {'vllm', 'lmdeploy'}:
            encoded = Template._encode(self, inputs)
            for key in ['images', 'audios', 'videos']:
                encoded[key] = getattr(inputs, key)
        elif self.mode in {'pt', 'train'}:
            encoded = self._encode(inputs)
        elif self.mode == 'seq_cls':
            encoded = self._seq_cls_encode(inputs)
        elif self.mode == 'rlhf':
            encoded = self._rlhf_encode(inputs)
        elif self.mode == 'kto':
            encoded = self._kto_encode(inputs)
        for key in list(encoded.keys()):
            if encoded[key] is None:
                encoded.pop(key)
        if return_template_inputs:
            encoded['template_inputs'] = inputs
        return encoded

    def _post_encode(self, model: nn.Module, inputs: Dict[str, Any]) -> Dict[str, Any]:
        return inputs

    @staticmethod
    def _skip_stop_tokens(generate_ids: List[int], stop_tokens: List[int], is_finished: bool) -> List[int]:
        len_tokens = len(stop_tokens)
        if is_finished and generate_ids[-len_tokens:] == stop_tokens:
            return generate_ids[:-len_tokens]
        if not is_finished:
            for i in range(len_tokens, 0, -1):
                if generate_ids[-i:] == stop_tokens[:i]:
                    return generate_ids[:-i]
        return generate_ids

    def decode(self, generate_ids: List[int], is_finished: bool = True, tokenizer_kwargs=None, **kwargs) -> Any:
        tokenizer_kwargs = tokenizer_kwargs or {}
        return self._skip_stop_decode(generate_ids, is_finished, **tokenizer_kwargs)

    def generate(self, model, *args, **kwargs):
        return model.generate(*args, **kwargs)

    def _skip_stop_decode(self, generate_ids: List[int], is_finished: bool, **decode_kwargs) -> Any:
        # Do not print template_meta.suffix[-1] and eos_token.
        # However, other stop_words will be printed.
        tokenizer = self.tokenizer

        if len(generate_ids) > 0 and generate_ids[-1] == tokenizer.eos_token_id:
            generate_ids = generate_ids[:-1]
        # skip suffix and eos_token
        template_suffix = self.template_meta.suffix[-1]
        if isinstance(template_suffix, str):
            # [-1:]: fix OpenGVLab/Mini-InternVL-Chat-4B-V1-5
            template_suffix = tokenizer.encode(template_suffix, add_special_tokens=False)[-1:]
        generate_ids = self._skip_stop_tokens(generate_ids, template_suffix, is_finished)
        if 'spaces_between_special_tokens' not in decode_kwargs:
            decode_kwargs['spaces_between_special_tokens'] = False
        return tokenizer.decode(generate_ids, **decode_kwargs)
        # if not is_finished or is_finished and response[-len_suffix:] == template_suffix:
        #     # To avoid response length being shorter than previous response length during streaming.
        #     # TODO:check
        #     # idx = max(len(response) - len_suffix, 0, self.print_idx)
        #     response = response[:-len_suffix]

    def prepare_generate_kwargs(self, generate_kwargs: Dict[str, Any], *, model=None) -> Dict[str, Any]:
        generation_config = generate_kwargs['generation_config']
        stop_words = getattr(generation_config, 'stop_words', None) or self.template_meta.stop_words
        generate_kwargs['stopping_criteria'] = StoppingCriteriaList([StopWordsCriteria(self.tokenizer, stop_words)])
        return generate_kwargs

    @staticmethod
    def _save_pil_image(image: Image.Image) -> str:
        img_bytes = image.tobytes()
        img_hash = hashlib.sha256(img_bytes).hexdigest()
        img_path = os.path.join('tmp', f'{img_hash}.png')
        if not os.path.exists(img_path):
            image.save(img_path)
        return img_path

    @staticmethod
    def _concat_context_list(
            context_list: List[Context],
            res_context_list: List[Context],  # inplace
            res_context_type: List[ContextType],  # inplace
            system: Optional[str] = None,
            query: Optional[str] = None,
            response: Optional[str] = None,
            round0: Optional[int] = None) -> None:
        """Concat context list and replace placeholder"""
        round1 = None
        if round0 is not None:
            round1 = str(round0 + 1)
            round0 = str(round0)
        for context in context_list:
            if isinstance(context, str):
                if '{{RESPONSE}}' == context:
                    assert response is not None
                    context = response
                    res_context_list.append(response)
                    res_context_type.append(ContextType.RESPONSE)
                    continue
                old_str_list = ['{{SYSTEM}}', '{{QUERY}}', '{{ROUND0}}', '{{ROUND1}}']
                new_str_list = [system, query, round0, round1]
                for (old_str, new_str) in zip(old_str_list, new_str_list):
                    if new_str is not None and old_str in context:
                        assert isinstance(new_str, str), f'new_str: {new_str}'
                        context = context.replace(old_str, new_str)
            if len(context) == 0:
                continue
            res_context_list.append(context)
            res_context_type.append(ContextType.OTHER)

    def _simplify_context_list(self, context_list: List[Context], loss_scale_list: List[float],
                               inputs: StdTemplateInputs) -> Tuple[List[Context], List[float]]:
        """Merge anything in the context to simplify the inputs"""
        if inputs.is_multimodal:
            context_list, loss_scale_list = self._split_special_tokens(context_list, loss_scale_list)
        context_list, loss_scale_list = self._pre_tokenize(context_list, loss_scale_list, inputs)

        res: List[Context] = []  # result of context_list
        res_loss_scale: List[float] = []  # result of loss_scale_list
        temp: List[str] = []
        temp_loss_scale = 0.
        for i, (context, loss_scale) in enumerate(zip(context_list, loss_scale_list)):
            if isinstance(context, str) and (loss_scale == temp_loss_scale):
                temp.append(context)
            else:
                if len(temp) > 0:
                    res.append(''.join(temp))
                    res_loss_scale.append(temp_loss_scale)
                    temp.clear()
                if isinstance(context, str):  # loss_scale diff
                    temp.append(context)
                else:
                    res.append(context)
                    res_loss_scale.append(loss_scale)
                temp_loss_scale = loss_scale
        if len(temp) > 0:
            res.append(''.join(temp))
            res_loss_scale.append(temp_loss_scale)

        return res, res_loss_scale

    @staticmethod
    def _split_special_tokens(context_list: List[Context],
                              loss_scale_list: List[float]) -> Tuple[List[Context], List[float]]:
        """Split special tokens, for example `<image>`, `<video>`, this will help the replace_tag operation"""
        res: List[Context] = []
        loss_scale_res: List[float] = []
        for context, loss_scale in zip(context_list, loss_scale_list):
            contexts = []
            if isinstance(fetch_one(context), str):
                for d in split_str_parts_by(context, Template.special_tokens):
                    contexts.extend([d['key'], d['content']])
                contexts = [c for c in contexts if c]
                res.extend(contexts)
                loss_scale_res.extend([loss_scale] * len(contexts))
            else:
                res.append(context)
                loss_scale_res.append(loss_scale)
        return res, loss_scale_res

    def _tokenize(self, context, **tokenizer_kwargs):
        return self.tokenizer(
            context, return_attention_mask=False, add_special_tokens=False, **tokenizer_kwargs)['input_ids']

    def replace_tag(self, media_type: Literal['image', 'video', 'audio'], index: int,
                    inputs: StdTemplateInputs) -> List[Context]:
        """Override this function to do your own replace operation.

        This method is used to replace standard tags like `<image>` to some tokens that the model needs.

        Args:
            media_type: The modal.
            index: The index of the medias, for index 0 represents the first elements in `images`
            inputs: The inputs

        Returns:
            The content or input_ids after replacement.
        """
        if media_type == 'image':
            if self.mode == 'lmdeploy':
                return [[-100]]
            return self.image_placeholder
        elif media_type == 'video':
            return self.video_placeholder
        elif media_type == 'audio':
            return self.audio_placeholder

    def replace_object(self, object_: Dict[str, Any], index: int, inputs: StdTemplateInputs) -> List[Context]:
        """Replace objects referenced by the bbox to contents or input_ids. This is useful in the grounding task.
        Override this function to do your own replace operation.

        Args:
            object_: inputs.objects[inputs.object_idx]
            index: The index in the `objects` key
            inputs: The inputs

        Returns:
            The contents or input_ids replaced
        """
        return [object_['caption']]

    def replace_box(self, object_: Dict[str, Any], index: int, inputs: StdTemplateInputs) -> List[Context]:
        """Replace bbox pointing to the objects to contents or input_ids. This is useful in the grounding task.
        Override this function to do your own replace operation.

        Args:
            object_: inputs.objects[inputs.object_idx]
            index: The index in the `objects` key
            inputs: The inputs

        Returns:
            The contents or input_ids replaced
        """
        if isinstance(object_['bbox'][0], list):
            all_objects = ''
            for sub_object in object_['bbox']:
                all_objects += f'[({sub_object[0]},{sub_object[1]}),' f'({sub_object[2]},{sub_object[3]})],'
            all_objects = all_objects[:-1]
            return [all_objects]
        else:
            return [f'[({object_["bbox"][0]},{object_["bbox"][1]}),({object_["bbox"][2]},{object_["bbox"][3]})]']

    def _pre_tokenize(self, context_list: List[Context], loss_scale_list: List[float],
                      inputs: StdTemplateInputs) -> Tuple[List[Context], List[float]]:
        """This method happens before tokenization, replace standard tags to the contents or input_ids needed by
        the model.

        Args:
            context_list: The content list
            loss_scale_list: The loss scale list
        Returns:
            The context_list and loss_scale_list after replacement.
        """
        # replace tag/object/box
        res: List[Context] = []  # result of context_list
        res_loss_scale: List[float] = []  # result of loss_scale_list

        # reset
        for k in ['image', 'video', 'audio', 'object', 'box']:
            setattr(inputs, f'{k}_idx', 0)

        for context, loss_scale in zip(context_list, loss_scale_list):
            for k in ['image', 'video', 'audio']:
                if context == f'<{k}>':
                    idx = getattr(inputs, f'{k}_idx')
                    c_list = self.replace_tag(k, idx, inputs)
                    setattr(inputs, f'{k}_idx', idx + 1)
                    loss_scale = 0.
                    break
            else:
                if context == '<ref-object>':
                    idx = inputs.object_idx
                    c_list = self.replace_object(inputs.objects[idx], idx, inputs)
                    inputs.object_idx = idx + 1
                elif context == '<bbox>':
                    idx = inputs.box_idx
                    c_list = self.replace_box(inputs.objects[idx], idx, inputs)
                    inputs.box_idx = idx + 1
                else:
                    c_list = [context]
            res += c_list
            res_loss_scale += [loss_scale] * len(c_list)
        return res, res_loss_scale

    @staticmethod
    def _add_default_tags(inputs: StdTemplateInputs):
        total_content = '\n'.join([message['content'] or '' for message in inputs.messages])
        if inputs.system:
            total_content = f'{inputs.system}\n{total_content}'
        for media_type in ['image', 'audio', 'video']:
            media_key, media_tag = f'{media_type}s', f'<{media_type}>'
            medias = getattr(inputs, media_key)
            if not isinstance(medias, list):
                medias = [medias]
            if medias:
                num_media_tags = len(re.findall(media_tag, total_content))
                num_media = len(medias)
                num_new_tags = num_media - num_media_tags
                assert num_new_tags >= 0, f'Number of media: {num_media}, number of media_tags: {num_media_tags}'
                inputs.messages[0]['content'] = media_tag * num_new_tags + inputs.messages[0]['content']

    def _encode_context_list(
            self,
            context_list: List[Context],
            loss_scale_list: Optional[List[float]] = None) -> Tuple[List[int], List[int], List[float], Dict[str, Any]]:
        """return: input_ids, labels, tokenizer_kwargs"""
        input_ids: List[int] = []
        labels: List[int] = []
        loss_scale: List[float] = []
        tokenizer_kwargs = {}
        if loss_scale_list is None:
            loss_scale_list = [0.] * len(context_list)
        for i, (context, loss_weight) in enumerate(zip(context_list, loss_scale_list)):
            if isinstance(context, str):
                # tokenizer_kwargs is the returned tokenizer_kwargs,
                # while curr_tokenizer_kwargs is the tokenizer_kwargs for the current context.
                token_list = self._tokenize(context)
            else:
                token_list = context
            input_ids += token_list
            if loss_scale_list[i] > 0.0:
                labels += token_list
            else:
                labels += [-100] * len(token_list)
            loss_scale.extend([loss_weight] * len(token_list))
        return input_ids, labels, loss_scale, tokenizer_kwargs

    @staticmethod
    def _add_dynamic_eos(labels: List[int], suffix_tokens_id: List[int]) -> None:
        suffix_len = len(suffix_tokens_id)
        start = 0
        for i in range(1, len(labels)):
            if labels[i - 1] >= 0 and labels[i] == -100:
                start = i
            if start > 0 and labels[i - 1] == -100 and labels[i] >= 0:
                # [0, 1, 2, -100(start), -100, 3(i), 4]
                length = i - start
                if length >= suffix_len:
                    labels[start:start + suffix_len] = suffix_tokens_id

    @staticmethod
    def _get_std_messages(messages):
        if messages and messages[0]['role'] == 'assistant':
            messages.insert(0, {'role': 'user', 'content': ''})  # pretrain
        if len(messages) % 2 == 1:
            messages.append({'role': 'assistant', 'content': None})  # inference

    def _jinja_encode(self, inputs: StdTemplateInputs):
        messages = inputs.messages.copy()
        if inputs.system is not None:
            messages.insert(0, {'role': 'system', 'content': inputs.system})
        if messages[-1]['content'] is None:
            messages.pop()
        text = self.tokenizer.apply_chat_template(messages, tokenize=False, add_generation_prompt=True)
        answer_len = 1 if self.is_training else 0
        return [text], [1.], answer_len

    def _swift_encode(self, inputs: StdTemplateInputs):
        template_meta = self.template_meta
        system = inputs.system
        template_meta.check_system(system)
        if system is None:
            system = template_meta.default_system

        res_context_list: List[Context] = []
        res_context_types: List[ContextType] = []
        if template_meta.auto_add_bos:
            bos_tokens = self.tokenizer.encode('')
            res_context_list.append(bos_tokens)
            res_context_types.append(ContextType.OTHER)

        prefix = template_meta.system_prefix if system else template_meta.prefix
        self._concat_context_list(prefix, res_context_list, res_context_types, system=system)

        n_round = len(inputs.messages) // 2
        for i, (query_message, response_message) in enumerate(zip(inputs.messages[::2], inputs.messages[1::2])):
            query_role, query = query_message['role'], query_message['content']
            response_role, response = response_message['role'], response_message['content']
            # TODO: Optimize the Template mechanism.
            assert query_role in {'user', 'tool'}
            assert response_role in {'assistant'}
            if query_role == 'tool':
                prompt = template_meta.tool_prompt
            elif template_meta.is_post_system and i == n_round - 1:
                prompt = template_meta.system_prompt
            else:
                prompt = template_meta.prompt

            context_list = prompt.copy()
            extra_context_list = []
            extra_context_type = None
            if i < n_round - 1:
                # Not the last round.
                context_list.append('{{RESPONSE}}')
                extra_context_list = template_meta.chat_sep
                extra_context_type = ContextType.OTHER
            elif response is not None:
                # It is the final round, and the response exists (during training).
                context_list.append('{{RESPONSE}}')
                if self.is_training:
                    extra_context_list = template_meta.suffix
                    extra_context_type = ContextType.SUFFIX

            self._concat_context_list(
                context_list,
                res_context_list,
                res_context_types,
                query=query,
                response=response,
                system=system,
                round0=i)
            res_context_list += extra_context_list
            res_context_types += [extra_context_type] * len(extra_context_list)
        from swift.plugin import loss_scale_map
        res_context_list, loss_scale_list = loss_scale_map[self.loss_scale](res_context_list, res_context_types,
                                                                            inputs.messages)
        if self.is_training:
            answer_len = len(extra_context_list) + bool(response is not None)
        else:
            answer_len = 0
        return res_context_list, loss_scale_list, answer_len

    def _encode(self, inputs: StdTemplateInputs) -> Dict[str, Any]:
        template_backend = self.template_backend
        if (self.template_meta.template_type == 'dummy' and self.use_chat_template and not self.is_training
                and self.mode != 'seq_cls'):
            template_backend = 'jinja'
            logger.info_once(f'Setting template_backend: {template_backend}')
        res_context_list, loss_scale_list, answer_len = (
            self._swift_encode(inputs) if template_backend == 'swift' else self._jinja_encode(inputs))
        encoded = {}
        if self.is_encoder_decoder:
            # tokenizer_kwargs: use prompt (qwen-audio)
            total_len = len(res_context_list)
            for key, _slice in zip(['prompt', 'answer'],
                                   [slice(0, total_len - answer_len),
                                    slice(total_len - answer_len, total_len)]):
                context_list, loss_scale = self._simplify_context_list(res_context_list[_slice],
                                                                       loss_scale_list[_slice], inputs)
                input_ids, labels, loss_scale, tokenizer_kwargs = self._encode_context_list(context_list, loss_scale)
                encoded[f'{key}_input_ids'] = input_ids
                if key == 'answer':
                    encoded['labels'] = labels
                    encoded['loss_scale'] = loss_scale
            input_ids = encoded['prompt_input_ids'] + encoded['answer_input_ids']
        else:
            res_context_list, loss_scale_list = self._simplify_context_list(res_context_list, loss_scale_list, inputs)
            input_ids, labels, loss_scale, tokenizer_kwargs = self._encode_context_list(
                res_context_list, loss_scale_list)
        if self.loss_scale in {'default', 'all', 'last_round'}:
            self._add_dynamic_eos(labels, self._encode_context_list(self.template_meta.suffix)[0])

        if tokenizer_kwargs:
            encoded['tokenizer_kwargs'] = tokenizer_kwargs

        if self.max_length is not None:
            if self.truncation_strategy == 'raise' and len(input_ids) > self.max_length:
                raise MaxLengthError(f'Current length of row({len(input_ids)}) is larger'
                                     f' than the max_length({self.max_length}).')
            input_ids = input_ids[-self.max_length:]
            if labels is not None:
                labels = labels[-self.max_length:]
            if loss_scale is not None:
                loss_scale = loss_scale[-self.max_length:]

        encoded['input_ids'] = input_ids
        encoded['labels'] = labels
        encoded['loss_scale'] = loss_scale
        if not self.is_training:
            for k in list(encoded.keys()):
                if k.endswith('labels'):
                    encoded[k] = None
        if not self.is_training or self.loss_scale in {'default', 'all', 'last_round'}:
            for k in list(encoded.keys()):
                if k.endswith('loss_scale'):
                    encoded[k] = None
        return encoded

    def _debug_logger(self, generate_ids):
        if isinstance(generate_ids, list) or isinstance(generate_ids, torch.Tensor) and generate_ids.ndim == 1:
            generate_ids = [generate_ids]
        for tokens in generate_ids:
            if isinstance(tokens, torch.Tensor):
                tokens = tokens.tolist()
            logger.info(f'[GENERATE_IDS] {tokens}')
            logger.info(f'[GENERATE] {self.safe_decode(tokens)}\n' + '-' * 50)

    def get_generate_ids(self, generate_ids: Union[torch.Tensor, List[int]],
                         num_prompt_tokens: int) -> Union[torch.Tensor, List[int]]:
        if strtobool(os.getenv('SWIFT_DEBUG', 'false')):
            self._debug_logger(generate_ids)
        if self.skip_prompt:
            return generate_ids[..., num_prompt_tokens:]
        else:
            return generate_ids

    def post_process_generate_response(self, response: str, inputs: StdTemplateInputs) -> str:
        return response

    def pre_forward_hook(self, model: nn.Module, args, kwargs):
        from swift.llm import to_device
        old_kwargs = to_device(kwargs, model.device)
        kwargs = to_device(self._post_encode(model, old_kwargs), model.device)
        for k, v in old_kwargs.items():
            if k in {'input_ids', 'attention_mask', 'labels', 'position_ids'} and k not in kwargs:
                kwargs[k] = v
        if 'inputs_embeds' in kwargs:
            kwargs.pop('input_ids', None)

        if isinstance(model, PeftModel):
            parameters = inspect.signature(model.model.forward).parameters
        else:
            parameters = inspect.signature(model.forward).parameters
        if 'position_ids' not in parameters:
            kwargs.pop('position_ids', None)
        return args, kwargs

    @property
    def is_training(self):
        return self.mode not in {'vllm', 'lmdeploy', 'pt'}

    def set_mode(self, mode: Literal['vllm', 'lmdeploy', 'pt', 'seq_cls', 'train', 'rlhf', 'kto']) -> None:
        if mode == 'causal_lm':
            mode = 'train'
        self.mode = mode

    def register_post_encode_hook(self, models: List[nn.Module]) -> None:
        """This function is important for multi-modal training, as it registers the post_encode method
            as a forward hook, converting input_ids into inputs_embeds.
        """
        if self._handles:
            return

        for model in models:
            # please use torch>=2.0
            handle = model.register_forward_pre_hook(self.pre_forward_hook, with_kwargs=True)
            self._handles.append(handle)

        if is_deepspeed_zero3_enabled():
            import deepspeed
            self._deepspeed_initialize = deepspeed.initialize

            @wraps(self._deepspeed_initialize)
            def _initialize(*args, **kwargs):
                res = self._deepspeed_initialize(*args, **kwargs)
                for model, handle in zip(models, self._handles):
                    model._forward_pre_hooks.move_to_end(handle.id)
                return res

            deepspeed.initialize = _initialize

    def remove_post_encode_hook(self):
        for handle in self._handles:
            handle.remove()
        self._handles = []

        if self._deepspeed_initialize is not None:
            import deepspeed
            deepspeed.initialize = self._deepspeed_initialize
        self._deepspeed_initialize = None

    def data_collator(self, batch: List[Dict[str, Any]], *, padding_to: Optional[int] = None) -> Dict[str, Any]:
        if self.mode == 'rlhf':
            return self._rlhf_data_collator(batch, padding_to=padding_to)
        elif self.mode == 'kto':
            return self._kto_data_collator(batch, padding_to=padding_to)
        elif self.mode in {'pt', 'train'}:
            return self._data_collator(batch, padding_to=padding_to)
        elif self.mode == 'seq_cls':
            return self._seq_cls_data_collator(batch, padding_to=padding_to)

    @staticmethod
    def _fetch_inputs_startswith(batch: List[Dict[str, Any]], prefix: str) -> List[Dict[str, Any]]:
        new_batch = []
        for inputs in batch:
            new_inputs = {}
            for k, v in inputs.items():
                if k.startswith(prefix):
                    new_inputs[k[len(prefix):]] = v
            new_batch.append(new_inputs)
        return new_batch

    @staticmethod
    def fetch_inputs(batch: List[Dict[str, Any]], keys: Optional[List[str]] = None) -> Dict[str, Any]:
        from swift.llm import RowPreprocessor
        keys = keys or []
        rows = RowPreprocessor.rows_to_batched(batch)
        return {k: rows[k] for k in keys if rows.get(k) is not None}

    @staticmethod
    def gather_list(batch: List[Dict[str, Any]], attr_name: str) -> Optional[List[Any]]:
        # List[Tensor] ->  List[Tensor]
        res = []
        for b in batch:
            if b.get(attr_name) is not None:
                res += b.pop(attr_name)
        return res

    def _rlhf_data_collator(self,
                            batch: List[Dict[str, Any]],
                            *,
                            chosen_prefix: str = 'chosen_',
                            rejected_prefix: str = 'rejected_',
                            padding_to: Optional[int] = None) -> Dict[str, Any]:
        new_batch = []
        for prefix in [chosen_prefix, rejected_prefix]:
            new_batch += self._fetch_inputs_startswith(batch, prefix)
        return self._data_collator(new_batch, padding_to=padding_to)

    def _kto_data_collator(self, batch: List[Dict[str, Any]], *, padding_to: Optional[int] = None) -> Dict[str, Any]:
        new_batch = self._fetch_inputs_startswith(batch, 'chosen_')
        kl_batch = self._fetch_inputs_startswith(batch, 'rejected_')

        res = self._data_collator(new_batch, padding_to=padding_to)
        kl_res = self._data_collator(kl_batch, padding_to=padding_to)
        res = {
            **{f'completion_{k}': v
               for k, v in res.items()},
            **{f'KL_completion_{k}': v
               for k, v in kl_res.items()},
        }
        label = [b['label'] for b in batch if b.get('label') is not None]
        if label:
            res['label'] = label
        return res

    def _seq_cls_data_collator(self,
                               batch: List[Dict[str, Any]],
                               *,
                               padding_to: Optional[int] = None) -> Dict[str, Any]:
        labels = [b.pop('labels') for b in batch if b.get('labels') is not None]
        res = self._data_collator(batch, padding_to=padding_to)
        if labels:
            res['labels'] = torch.tensor(labels, dtype=torch.long)
        return res

    def _data_collator(self, batch: List[Dict[str, Any]], *, padding_to: Optional[int] = None) -> Dict[str, Any]:
        """
        Args:
            batch(`List[Dict[str, Any]]`): The input data in batch
            padding_to(`int`, optional): Whether padding the batch to a fixed length, if none, the batch
                will be padded to the `longest`
        """
        from swift.utils import use_torchacc
        assert self.tokenizer.pad_token_id is not None
        padding_side = self.padding_side if self.is_training else 'left'
        padding_right = padding_side == 'right'
        res = {}
        inputs_embeds = [b['inputs_embeds'] for b in batch if b.get('inputs_embeds') is not None]
        input_ids = [b['input_ids'] for b in batch if b.get('input_ids') is not None]
        if inputs_embeds:
            res['inputs_embeds'] = inputs_embeds
        if input_ids:
            res['input_ids'] = input_ids
        for key in ['labels', 'loss_scale', 'position_ids', 'token_type_ids']:
            val = [b[key] for b in batch if b.get(key) is not None]
            if val:
                res[key] = val

        keys = [
            'input_ids', 'inputs_embeds', 'attention_mask', 'labels', 'loss_scale', 'position_ids', 'token_type_ids'
        ]
        pad_value = [self.tokenizer.pad_token_id, 0., 0, -100, 0., -1, 0]
        # Convert to tensor and remove unnecessary dimensions.
        seq_lens = None
        for key in keys:
            if key not in res:
                continue
            for i, val in enumerate(res[key]):
                if isinstance(val, (list, tuple)):
                    val = torch.tensor(val)
                elif key == 'inputs_embeds' and val.ndim == 3 or key != 'inputs_embeds' and val.ndim == 2:
                    val = val[0]
                res[key][i] = val
            if not seq_lens:
                seq_lens = [seq.shape[0] for seq in res[key]]
        if seq_lens and ('input_ids' in res or 'inputs_embeds' in res):
            res['attention_mask'] = [torch.ones(seq_len, dtype=torch.int64) for seq_len in seq_lens]

        for key, pad_value in zip(keys, pad_value):
            if key not in res:
                continue
            if padding_to is not None:
                padding_len = padding_to - seq_lens[0]
                if padding_len > 0:
                    res[key][0] = F.pad(res[key][0], (0, padding_len) if padding_right else (padding_len, 0),
                                        'constant', pad_value)
            res[key] = self._pad_sequence(res[key], pad_value)

        # multimodal
        pixel_values = [b['pixel_values'] for b in batch if b.get('pixel_values') is not None]
        if len(pixel_values) > 0:
            res['pixel_values'] = torch.concat(pixel_values)

            image_sizes = [b['image_sizes'] for b in batch if b.get('image_sizes') is not None]
            if len(image_sizes) > 0:
                res['image_sizes'] = torch.concat(image_sizes)

        pixel_values_videos = [b['pixel_values_videos'] for b in batch if b.get('pixel_values_videos') is not None]
        if len(pixel_values_videos) > 0:
            res['pixel_values_videos'] = torch.concat(pixel_values_videos)
        if use_torchacc() or self.sequence_parallel_size > 1:
            res = self._torchacc_xtuner_data_collator(res, padding_to, self.tokenizer, padding_side)
        return res

    def _torchacc_xtuner_data_collator(self, res, padding_to, tokenizer, padding_side):
        # torchacc & xtuner
        input_ids = res.get('input_ids')
        attention_mask = res.get('attention_mask')
        labels = res.get('labels')
        loss_scale = res.get('loss_scale')
        if use_torchacc():
            from swift.utils.torchacc_utils import pad_and_split_batch
            rank, _, world_size, _ = get_dist_setting()
            input_ids, attention_mask, labels, loss_scale = pad_and_split_batch(
                padding_to,
                input_ids,
                attention_mask,
                labels,
                loss_scale,
                self.max_length,
                tokenizer,
                rank,
                world_size,
                padding_right=padding_side == 'right')
        if self.sequence_parallel_size > 1 and input_ids is not None:
            bs, seq_len = input_ids.shape
            position_ids = torch.arange(seq_len).unsqueeze(0).long().repeat(bs, 1)
            assert padding_side == 'right' or bs == 1, 'Sequence parallel only support padding_side=right'
            from swift.trainers.xtuner import get_xtuner_sequence_parallel_world_size
            if get_xtuner_sequence_parallel_world_size() > 1:
                from swift.trainers.xtuner import pad_and_split_for_sequence_parallel
                input_ids, labels, position_ids, attention_mask, loss_scale = \
                    pad_and_split_for_sequence_parallel(
                        tokenizer, input_ids, labels, position_ids, attention_mask, loss_scale)
            res['position_ids'] = position_ids
        _local_var = locals()
        for key in ['input_ids', 'attention_mask', 'labels', 'loss_scale']:
            value = _local_var[key]
            if value is not None:
                res[key] = value
        return res

    def print_inputs(self, inputs: Dict[str, Any], tokenizer_kwargs: Optional[Dict[str, Any]] = None) -> None:
        if tokenizer_kwargs is None:
            tokenizer_kwargs = {}
        for key in ['input', 'labels', 'chosen_input', 'chosen_labels', 'rejected_input', 'rejected_labels']:
            val = inputs.get(key)  # fix val is a tensor
            if val is None:
                val = inputs.get(f'{key}_ids')
            if val is not None:
                key_upper = key.upper()
                logger.info(f'[{key_upper}_IDS] {val}')
                if isinstance(val, (list, tuple, torch.Tensor)):
                    val_str = self.safe_decode(val, **tokenizer_kwargs)
                    logger.info(f'[{key_upper}] {val_str}')
        if inputs.get('loss_scale') is not None:
            val = inputs['loss_scale']
            logger.info(f'[LOSS_SCALE] {val}')

    async def prepare_lmdeploy_inputs(self, inputs: Dict[str, Any]) -> None:
        images = inputs.pop('images', None) or []
        if len(images) == 0:
            return
        from lmdeploy.vl.constants import IMAGE_DUMMY_TOKEN_INDEX
        input_ids = inputs['input_ids']
        idx_list = findall(input_ids, -100)
        assert len(idx_list) == len(images), f'len(idx_list): {len(idx_list)}, len(images): {len(images)}'
        idx_list.insert(0, -1)
        new_input_ids = []
        ranges = []
        for i in range(len(idx_list) - 1):
            _range = []
            new_input_ids += input_ids[idx_list[i] + 1:idx_list[i + 1]]
            _range.append(len(new_input_ids))
            new_input_ids += [IMAGE_DUMMY_TOKEN_INDEX] * images[i].shape[0]
            _range.append(len(new_input_ids))
            ranges.append(_range)
        new_input_ids += input_ids[idx_list[-1] + 1:]
        inputs['input_embeddings'] = images
        inputs['input_embedding_ranges'] = ranges
        inputs['input_ids'] = new_input_ids

    def _pad_sequence(self, sequences: List[torch.Tensor], padding_value: float = 0.) -> torch.Tensor:
        """Pad sequence by some side

        Args:
            sequences: The input sequences in tensor.
            padding_value: The padding value

        Returns:
            A tensor after padding
        """
        padding_side = self.padding_side if self.is_training else 'left'
        padding_right = padding_side == 'right'
        if padding_right:
            return pad_sequence(sequences, batch_first=True, padding_value=padding_value)

        max_len = max([s.shape[0] for s in sequences])

        padded_sequences = []
        for seq in sequences:
            pad_length = max_len - seq.shape[0]
            pad_tuple = [0] * ((seq.dim() - 1) * 2) + [pad_length, 0]
            padded_seq = F.pad(seq, tuple(pad_tuple), 'constant', padding_value)
            padded_sequences.append(padded_seq)

        return torch.stack(padded_sequences)

    def safe_decode(self, input_ids: List[int], **tokenizer_kwargs) -> str:
        if isinstance(self, Template):
            tokenizer = self.tokenizer
            placeholder_tokens = self.template_meta.placeholder_tokens
        else:
            tokenizer = self
            placeholder_tokens = []

        def _is_special(token: int) -> bool:
            if isinstance(token, float) or token < 0:
                return True
            return token in placeholder_tokens

        if isinstance(input_ids, torch.Tensor):
            input_ids = input_ids.tolist()
        if len(input_ids) == 0:
            return ''
        result_str = ''
        for i in range(len(input_ids)):
            if i == 0:
                if _is_special(input_ids[i]):
                    s = 0
                else:
                    e = 0
                continue
            if _is_special(input_ids[i]) and not _is_special(input_ids[i - 1]):
                s = i
                result_str += tokenizer.decode(input_ids[e:s], **tokenizer_kwargs)
            if not _is_special(input_ids[i]) and _is_special(input_ids[i - 1]):
                e = i
                result_str += f'[{input_ids[i - 1]} * {e - s}]'
        if _is_special(input_ids[i]):
            result_str += f'[{input_ids[i]} * {len(input_ids) - s}]'
        else:
            result_str += tokenizer.decode(input_ids[e:], **tokenizer_kwargs)
        return result_str<|MERGE_RESOLUTION|>--- conflicted
+++ resolved
@@ -237,13 +237,9 @@
         plt.savefig(save_path, dpi=300)  # Save with high resolution
         plt.close()  # Close the figure to free memory
 
-<<<<<<< HEAD
-            
-            
-    def _augment(self, inputs, enable_augmentation=True):
+    def _augment(self, inputs, enable_augmentation=Ture):
         """
         目标检测数据增强
-
         Args:
             inputs: 输入的目标检测数据，包括图像和边界框。
             enable_augmentation: 是否启用数据增强 (默认为 True)。
@@ -252,15 +248,23 @@
         image = np.array(inputs.images[0])  # Convert PIL Image to NumPy array
         bboxes = inputs.bbox  # YOLO format
         img_height, img_width = image.shape[:2]
+
         # 如果关闭数据增强，仅完成必要的赋值操作
         if not enable_augmentation:
             print("Data augmentation is disabled. Processing original inputs.")
-            
-            # 原始图像尺寸
-            
 
             # 将 YOLO 格式的边界框转换为 Pascal VOC 格式
             pascal_bboxes, labels = self.yolo_to_pascal_voc(bboxes, img_width, img_height)
+            # 验证边界框有效性
+            pascal_bboxes, labels = self.validate_bboxes(pascal_bboxes, labels, img_width, img_height)
+
+            # 如果没有有效边界框
+            if not pascal_bboxes:
+                inputs.images = [Image.fromarray(image)]  # 保持原图像不变
+                inputs.bbox = []  # 无边界框
+                inputs.bbox_names = []  # 无类别标签
+                inputs.unique_bbox_names = []  # 无类别标签
+                return
 
             # 更新 inputs 的属性
             inputs.images = [Image.fromarray(image)]  # 保持图像不变
@@ -290,117 +294,53 @@
             inputs.unique_bbox_names = []
             return
 
-
-       
-=======
-def _augment(self, inputs, enable_augmentation=Ture):
-    """
-    目标检测数据增强
-    Args:
-        inputs: 输入的目标检测数据，包括图像和边界框。
-        enable_augmentation: 是否启用数据增强 (默认为 True)。
-    """
-    # 获取原始图像和边界框
-    image = np.array(inputs.images[0])  # Convert PIL Image to NumPy array
-    bboxes = inputs.bbox  # YOLO format
-    img_height, img_width = image.shape[:2]
-
-    # 如果关闭数据增强，仅完成必要的赋值操作
-    if not enable_augmentation:
-        print("Data augmentation is disabled. Processing original inputs.")
->>>>>>> 91a4834b
-
         # 将 YOLO 格式的边界框转换为 Pascal VOC 格式
         pascal_bboxes, labels = self.yolo_to_pascal_voc(bboxes, img_width, img_height)
+
         # 验证边界框有效性
         pascal_bboxes, labels = self.validate_bboxes(pascal_bboxes, labels, img_width, img_height)
 
         # 如果没有有效边界框
         if not pascal_bboxes:
-            inputs.images = [Image.fromarray(image)]  # 保持原图像不变
-            inputs.bbox = []  # 无边界框
-            inputs.bbox_names = []  # 无类别标签
-            inputs.unique_bbox_names = []  # 无类别标签
+            augmented = transform(image=image, bboxes=[], class_labels=[])
+            inputs.images = [Image.fromarray(augmented['image'])]
+            inputs.bbox = []
+            inputs.bbox_names = []
+            inputs.unique_bbox_names = []
             return
 
+        # 数据增强
+        augmented = transform(image=image, bboxes=pascal_bboxes, class_labels=labels)
+
         # 更新 inputs 的属性
-        inputs.images = [Image.fromarray(image)]  # 保持图像不变
-        inputs.bbox = pascal_bboxes  # 原始边界框 (Pascal VOC 格式)
-        inputs.bbox_names = labels  # 原始类别标签
-        inputs.unique_bbox_names = list(set(labels))  # 去重后的类别标签
-        return
-
-    # 定义增强管道
-    transform = A.Compose([
-        A.HorizontalFlip(p=0.5),
-        A.VerticalFlip(p=0.2),
-        A.RandomRotate90(p=0.5),
-        A.RandomBrightnessContrast(p=0.2),
-        A.HueSaturationValue(p=0.2),
-        A.ShiftScaleRotate(shift_limit=0.05, scale_limit=0.1, rotate_limit=15, border_mode=0, p=0.5),
-        A.CoarseDropout(num_holes_range=(3, 6), hole_height_range=(10, 20), hole_width_range=(10, 20),
-                        fill_value=0, p=0.4)
-    ], bbox_params=A.BboxParams(format='pascal_voc', label_fields=['class_labels']))
-
-    # 如果没有边界框，处理负样本
-    if not bboxes:
-        augmented = transform(image=image, bboxes=[], class_labels=[])
         inputs.images = [Image.fromarray(augmented['image'])]
-        inputs.bbox = []
-        inputs.bbox_names = []
-        inputs.unique_bbox_names = []
-        return
-
-    # 将 YOLO 格式的边界框转换为 Pascal VOC 格式
-    pascal_bboxes, labels = self.yolo_to_pascal_voc(bboxes, img_width, img_height)
-
-    # 验证边界框有效性
-    pascal_bboxes, labels = self.validate_bboxes(pascal_bboxes, labels, img_width, img_height)
-
-    # 如果没有有效边界框
-    if not pascal_bboxes:
-        augmented = transform(image=image, bboxes=[], class_labels=[])
-        inputs.images = [Image.fromarray(augmented['image'])]
-        inputs.bbox = []
-        inputs.bbox_names = []
-        inputs.unique_bbox_names = []
-        return
-
-    # 数据增强
-    augmented = transform(image=image, bboxes=pascal_bboxes, class_labels=labels)
-
-    # 更新 inputs 的属性
-    inputs.images = [Image.fromarray(augmented['image'])]
-    inputs.bbox = augmented['bboxes']  # 增强后的边界框 (Pascal VOC 格式)
-    inputs.bbox_names = augmented['class_labels']  # 增强后的类别标签
-    inputs.unique_bbox_names = list(set(augmented['class_labels']))  # 去重后的类别标签
-
-def validate_bboxes(self, bboxes, labels, img_width, img_height):
-    """
-    验证边界框的有效性，修正无效边界框
-    """
-    valid_bboxes = []
-    valid_labels = []
-
-    for bbox, label in zip(bboxes, labels):
-        x_min, y_min, x_max, y_max = bbox
-
-        # 修正越界的边界框
-        x_min = max(0, min(x_min, img_width - 1))
-        y_min = max(0, min(y_min, img_height - 1))
-        x_max = max(0, min(x_max, img_width - 1))
-        y_max = max(0, min(y_max, img_height - 1))
-
-        # 跳过无效边界框
-        if x_max > x_min and y_max > y_min:
-            valid_bboxes.append([x_min, y_min, x_max, y_max])
-            valid_labels.append(label)
-
-    return valid_bboxes, valid_labels
-            
-            
-
-  
+        inputs.bbox = augmented['bboxes']  # 增强后的边界框 (Pascal VOC 格式)
+        inputs.bbox_names = augmented['class_labels']  # 增强后的类别标签
+        inputs.unique_bbox_names = list(set(augmented['class_labels']))  # 去重后的类别标签
+
+    def validate_bboxes(self, bboxes, labels, img_width, img_height):
+        """
+        验证边界框的有效性，修正无效边界框
+        """
+        valid_bboxes = []
+        valid_labels = []
+
+        for bbox, label in zip(bboxes, labels):
+            x_min, y_min, x_max, y_max = bbox
+
+            # 修正越界的边界框
+            x_min = max(0, min(x_min, img_width - 1))
+            y_min = max(0, min(y_min, img_height - 1))
+            x_max = max(0, min(x_max, img_width - 1))
+            y_max = max(0, min(y_max, img_height - 1))
+
+            # 跳过无效边界框
+            if x_max > x_min and y_max > y_min:
+                valid_bboxes.append([x_min, y_min, x_max, y_max])
+                valid_labels.append(label)
+
+        return valid_bboxes, valid_labels
+                
     def _generate_message(self, inputs):
         '''将目标检测数据转换为llm可识别的格式'''
         messages = []
